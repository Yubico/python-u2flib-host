# Copyright (c) 2013 Yubico AB
# All rights reserved.
#
#   Redistribution and use in source and binary forms, with or
#   without modification, are permitted provided that the following
#   conditions are met:
#
#    1. Redistributions of source code must retain the above copyright
#       notice, this list of conditions and the following disclaimer.
#    2. Redistributions in binary form must reproduce the above
#       copyright notice, this list of conditions and the following
#       disclaimer in the documentation and/or other materials provided
#       with the distribution.
#
# THIS SOFTWARE IS PROVIDED BY THE COPYRIGHT HOLDERS AND CONTRIBUTORS
# "AS IS" AND ANY EXPRESS OR IMPLIED WARRANTIES, INCLUDING, BUT NOT
# LIMITED TO, THE IMPLIED WARRANTIES OF MERCHANTABILITY AND FITNESS
# FOR A PARTICULAR PURPOSE ARE DISCLAIMED. IN NO EVENT SHALL THE
# COPYRIGHT HOLDER OR CONTRIBUTORS BE LIABLE FOR ANY DIRECT, INDIRECT,
# INCIDENTAL, SPECIAL, EXEMPLARY, OR CONSEQUENTIAL DAMAGES (INCLUDING,
# BUT NOT LIMITED TO, PROCUREMENT OF SUBSTITUTE GOODS OR SERVICES;
# LOSS OF USE, DATA, OR PROFITS; OR BUSINESS INTERRUPTION) HOWEVER
# CAUSED AND ON ANY THEORY OF LIABILITY, WHETHER IN CONTRACT, STRICT
# LIABILITY, OR TORT (INCLUDING NEGLIGENCE OR OTHERWISE) ARISING IN
# ANY WAY OUT OF THE USE OF THIS SOFTWARE, EVEN IF ADVISED OF THE
# POSSIBILITY OF SUCH DAMAGE.

from __future__ import print_function

import os
try:
    import hidraw as hid  # Prefer hidraw
except ImportError:
    import hid
from time import time
from u2flib_host.device import U2FDevice
from u2flib_host.yubicommon.compat import byte2int, int2byte
from u2flib_host import exc

DEVICES = [
    (0x1050, 0x0200),  # Gnubby
    (0x1050, 0x0113),  # YubiKey NEO U2F
    (0x1050, 0x0114),  # YubiKey NEO OTP+U2F
    (0x1050, 0x0115),  # YubiKey NEO U2F+CCID
    (0x1050, 0x0116),  # YubiKey NEO OTP+U2F+CCID
    (0x1050, 0x0120),  # Security Key by Yubico
    (0x1050, 0x0410),  # YubiKey Plus
    (0x1050, 0x0402),  # YubiKey 4 U2F
    (0x1050, 0x0403),  # YubiKey 4 OTP+U2F
    (0x1050, 0x0406),  # YubiKey 4 U2F+CCID
    (0x1050, 0x0407),  # YubiKey 4 OTP+U2F+CCID
    (0x2581, 0xf1d0),  # Plug-Up U2F Security Key
]
HID_RPT_SIZE = 64

TYPE_INIT = 0x80
U2F_VENDOR_FIRST = 0x40

# USB Commands
CMD_INIT = 0x06
CMD_WINK = 0x08
CMD_PING = 0x01
CMD_APDU = 0x03
CMD_LOCK = 0x04
U2FHID_YUBIKEY_DEVICE_CONFIG = U2F_VENDOR_FIRST

STAT_ERR = 0xbf


def list_devices(dev_class=None):
    dev_class = dev_class or HIDDevice
    devices = []
    for d in hid.enumerate(0, 0):
        usage_page = d['usage_page']
        if usage_page == 0xf1d0 and d['usage'] == 1:
            devices.append(dev_class(d['path']))
        # Usage page doesn't work on Linux
        elif (d['vendor_id'], d['product_id']) in DEVICES:
            device = HIDDevice(d['path'])
            try:
                device.open()
                device.close()
<<<<<<< HEAD
                devices.append(HIDDevice(d['path']))
            except:
=======
                devices.append(dev_class(d['path']))
            except exc.DeviceError:
>>>>>>> 0afd1281
                pass
    return devices


def _read_timeout(dev, size, timeout=2.0):
    timeout += time()
    while time() < timeout:
        resp = dev.read(size)
        if resp:
            return resp
    return []


class U2FHIDError(Exception):
    def __init__(self, code):
        super(Exception, self).__init__("U2FHIDError: 0x%02x" % code)
        self.code = code


class HIDDevice(U2FDevice):

    """
    U2FDevice implementation using the HID transport.
    """

    def __init__(self, path):
        self.path = path
        self.cid = b"\xff\xff\xff\xff"

    def open(self):
        self.handle = hid.device()
        self.handle.open_path(self.path)
        self.handle.set_nonblocking(True)
        self.init()

    def close(self):
        if hasattr(self, 'handle'):
            self.handle.close()
            del self.handle

    def init(self):
        nonce = os.urandom(8)
        resp = self.call(CMD_INIT, nonce)
        while resp[:8] != nonce:
            print("Wrong nonce, read again...")
            resp = self._read_resp(self.cid, CMD_INIT)
        self.cid = resp[8:12]

    def set_mode(self, mode):
        data = mode + b"\x0f\x00\x00"
        self.call(U2FHID_YUBIKEY_DEVICE_CONFIG, data)

    def _do_send_apdu(self, apdu_data):
        return self.call(CMD_APDU, apdu_data)

    def wink(self):
        self.call(CMD_WINK)

    def ping(self, msg=b'Hello U2F'):
        resp = self.call(CMD_PING, msg)
        if resp != msg:
            raise exc.DeviceError("Incorrect PING readback")
        return resp

    def lock(self, lock_time=10):
        self.call(CMD_LOCK, lock_time)

    def _send_req(self, cid, cmd, data):
        size = len(data)
        bc_l = int2byte(size & 0xff)
        bc_h = int2byte(size >> 8 & 0xff)
        payload = cid + int2byte(TYPE_INIT | cmd) + bc_h + bc_l + \
            data[:HID_RPT_SIZE - 7]
        payload += b'\0' * (HID_RPT_SIZE - len(payload))
        self.handle.write([0] + [byte2int(c) for c in payload])
        data = data[HID_RPT_SIZE - 7:]
        seq = 0
        while len(data) > 0:
            payload = cid + int2byte(0x7f & seq) + data[:HID_RPT_SIZE - 5]
            payload += b'\0' * (HID_RPT_SIZE - len(payload))
            self.handle.write([0] + [byte2int(c) for c in payload])
            data = data[HID_RPT_SIZE - 5:]
            seq += 1

    def _read_resp(self, cid, cmd):
        resp = b'.'
        header = cid + int2byte(TYPE_INIT | cmd)
        while resp and resp[:5] != header:
            resp_vals = _read_timeout(self.handle, HID_RPT_SIZE)
            resp = b''.join(int2byte(v) for v in resp_vals)
            if resp[:5] == cid + int2byte(STAT_ERR):
                raise U2FHIDError(byte2int(resp[7]))

        if not resp:
            raise exc.DeviceError("Invalid response from device!")

        data_len = (byte2int(resp[5]) << 8) + byte2int(resp[6])
        data = resp[7:min(7 + data_len, HID_RPT_SIZE)]
        data_len -= len(data)

        seq = 0
        while data_len > 0:
            resp_vals = _read_timeout(self.handle, HID_RPT_SIZE)
            resp = b''.join(int2byte(v) for v in resp_vals)
            if resp[:4] != cid:
                raise exc.DeviceError("Wrong CID from device!")
            if byte2int(resp[4]) != seq & 0x7f:
                raise exc.DeviceError("Wrong SEQ from device!")
            seq += 1
            new_data = resp[5:min(5 + data_len, HID_RPT_SIZE)]
            data_len -= len(new_data)
            data += new_data
        return data

    def call(self, cmd, data=b''):
        if isinstance(data, int):
            data = int2byte(data)

        self._send_req(self.cid, cmd, data)
        return self._read_resp(self.cid, cmd)<|MERGE_RESOLUTION|>--- conflicted
+++ resolved
@@ -80,13 +80,8 @@
             try:
                 device.open()
                 device.close()
-<<<<<<< HEAD
-                devices.append(HIDDevice(d['path']))
+                devices.append(dev_class(d['path']))
             except:
-=======
-                devices.append(dev_class(d['path']))
-            except exc.DeviceError:
->>>>>>> 0afd1281
                 pass
     return devices
 
