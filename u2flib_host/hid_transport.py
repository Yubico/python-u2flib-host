--- conflicted
+++ resolved
@@ -27,16 +27,7 @@
 
 from __future__ import print_function
 
-<<<<<<< HEAD
 from .pyu2f import hidtransport
-=======
-import os
-try:
-    import hidraw as hid  # Prefer hidraw
-except ImportError:
-    import hid
-from time import time, sleep
->>>>>>> 0dbaef21
 from u2flib_host.device import U2FDevice
 from u2flib_host import exc
 import six
@@ -92,44 +83,12 @@
     U2FDevice implementation using the HID transport.
     """
 
-<<<<<<< HEAD
     def __init__(self, dev):
         self._dev = dev
         self.capabilities = dev.capabilities
-=======
-    def __init__(self, path):
-        self.path = path
-        self.cid = b"\xff\xff\xff\xff"
-        self.capabilities = 0x00
-
-    def open(self):
-        self.handle = hid.device()
-        self.handle.open_path(self.path)
-        self.handle.set_nonblocking(True)
-        self.init()
-
-    def close(self):
-        if hasattr(self, 'handle'):
-            self.handle.close()
-            del self.handle
-
-    def init(self):
-        nonce = os.urandom(8)
-        resp = self.call(CMD_INIT, nonce)
-
-        timeout = time() + 2.0
-        while (len(resp) != 17 or resp[:8] != nonce):
-            if timeout < time():
-                raise exc.DeviceError('Wrong INIT response from device')
-            sleep(0.1)
-            resp = self._read_resp(self.cid, CMD_INIT)
-
-        self.cid = resp[8:12]
-        self.capabilities = byte2int(resp[16])
 
     def ctap2_enabled(self):
         return (self.capabilities >> 2) & 0x01
->>>>>>> 0dbaef21
 
     def set_mode(self, mode):
         data = mode + b'\x0f\x00\x00'
