# Copyright (c) 2013 Yubico AB
# All rights reserved.
#
#   Redistribution and use in source and binary forms, with or
#   without modification, are permitted provided that the following
#   conditions are met:
#
#    1. Redistributions of source code must retain the above copyright
#       notice, this list of conditions and the following disclaimer.
#    2. Redistributions in binary form must reproduce the above
#       copyright notice, this list of conditions and the following
#       disclaimer in the documentation and/or other materials provided
#       with the distribution.
#
# THIS SOFTWARE IS PROVIDED BY THE COPYRIGHT HOLDERS AND CONTRIBUTORS
# "AS IS" AND ANY EXPRESS OR IMPLIED WARRANTIES, INCLUDING, BUT NOT
# LIMITED TO, THE IMPLIED WARRANTIES OF MERCHANTABILITY AND FITNESS
# FOR A PARTICULAR PURPOSE ARE DISCLAIMED. IN NO EVENT SHALL THE
# COPYRIGHT HOLDER OR CONTRIBUTORS BE LIABLE FOR ANY DIRECT, INDIRECT,
# INCIDENTAL, SPECIAL, EXEMPLARY, OR CONSEQUENTIAL DAMAGES (INCLUDING,
# BUT NOT LIMITED TO, PROCUREMENT OF SUBSTITUTE GOODS OR SERVICES;
# LOSS OF USE, DATA, OR PROFITS; OR BUSINESS INTERRUPTION) HOWEVER
# CAUSED AND ON ANY THEORY OF LIABILITY, WHETHER IN CONTRACT, STRICT
# LIABILITY, OR TORT (INCLUDING NEGLIGENCE OR OTHERWISE) ARISING IN
# ANY WAY OUT OF THE USE OF THIS SOFTWARE, EVEN IF ADVISED OF THE
# POSSIBILITY OF SUCH DAMAGE.

from u2flib_host.yubicommon.setup import setup, find_packages


setup(
    name='python-u2flib-host',
    author='Dain Nilsson',
    author_email='dain@yubico.com',
    description='Python based U2F host library',
    maintainer='Yubico Open Source Maintainers',
    maintainer_email='ossmaint@yubico.com',
    url='https://github.com/Yubico/python-u2flib-host',
<<<<<<< HEAD
    install_requires=['requests', 'hidapi>=0.7.99'],
    test_suite='test',
    entry_points={
        'console_scripts': [
            'u2f-register=u2flib_host.register:main',
            'u2f-authenticate=u2flib_host.authenticate:main',
        ],
=======
    packages=find_packages(include=['u2flib_host', 'u2flib_host.yubicommon']),
    scripts=['scripts/u2f-register', 'scripts/u2f-authenticate'],
    install_requires=['requests', 'hidapi>=0.7.99'],
    test_suite='test',
    tests_require=['M2Crypto'],
    extras_require={
        'soft_device': ['M2Crypto'],
>>>>>>> 0a774dba
    },
    classifiers=[
        'License :: OSI Approved :: BSD License',
        'Operating System :: OS Independent',
        'Programming Language :: Python',
        'Programming Language :: Python :: 2.7',
        'Programming Language :: Python :: 2 :: Only',
        'Development Status :: 2 - Pre-Alpha',
        'Intended Audience :: Developers',
        'Intended Audience :: System Administrators',
        'Topic :: Internet',
        'Topic :: Security :: Cryptography',
        'Topic :: Software Development :: Libraries :: Python Modules',
    ]
)<|MERGE_RESOLUTION|>--- conflicted
+++ resolved
@@ -25,7 +25,7 @@
 # ANY WAY OUT OF THE USE OF THIS SOFTWARE, EVEN IF ADVISED OF THE
 # POSSIBILITY OF SUCH DAMAGE.
 
-from u2flib_host.yubicommon.setup import setup, find_packages
+from u2flib_host.yubicommon.setup import setup
 
 
 setup(
@@ -36,7 +36,6 @@
     maintainer='Yubico Open Source Maintainers',
     maintainer_email='ossmaint@yubico.com',
     url='https://github.com/Yubico/python-u2flib-host',
-<<<<<<< HEAD
     install_requires=['requests', 'hidapi>=0.7.99'],
     test_suite='test',
     entry_points={
@@ -44,15 +43,10 @@
             'u2f-register=u2flib_host.register:main',
             'u2f-authenticate=u2flib_host.authenticate:main',
         ],
-=======
-    packages=find_packages(include=['u2flib_host', 'u2flib_host.yubicommon']),
-    scripts=['scripts/u2f-register', 'scripts/u2f-authenticate'],
-    install_requires=['requests', 'hidapi>=0.7.99'],
-    test_suite='test',
+    },
     tests_require=['M2Crypto'],
     extras_require={
         'soft_device': ['M2Crypto'],
->>>>>>> 0a774dba
     },
     classifiers=[
         'License :: OSI Approved :: BSD License',
